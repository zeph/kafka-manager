/**
 * Copyright 2015 Yahoo Inc. Licensed under the Apache License, Version 2.0
 * See accompanying LICENSE file.
 */

package kafka.manager

import java.util.Properties
import java.util.concurrent.{LinkedBlockingQueue, TimeUnit, ThreadPoolExecutor}

import akka.actor.{ActorPath, ActorSystem, Props}
import akka.util.Timeout
import com.typesafe.config.{ConfigFactory, Config}
import kafka.manager.ActorModel._
import org.slf4j.{LoggerFactory, Logger}

import scala.concurrent.{ExecutionContext, Future}
import scala.concurrent.duration._
import scala.reflect.ClassTag
import scala.util.{Success, Failure, Try}

/**
 * @author hiral
 */
case class TopicListExtended(list: IndexedSeq[(String, Option[TopicIdentity])],
                             topicToConsumerMap: Map[String, Iterable[String]],
                             deleteSet: Set[String],
                             underReassignments: IndexedSeq[String],
                             clusterContext: ClusterContext)
case class BrokerListExtended(list: IndexedSeq[BrokerIdentity],
                              metrics: Map[Int,BrokerMetrics],
                              combinedMetric: Option[BrokerMetrics],
                              clusterContext: ClusterContext)
case class ConsumerListExtended(list: IndexedSeq[(String, Option[ConsumerIdentity])], clusterContext: ClusterContext)
case class LogkafkaListExtended(list: IndexedSeq[(String, Option[LogkafkaIdentity])], deleteSet: Set[String])

case class ApiError(msg: String)
object ApiError {
  private[this] val log : Logger = LoggerFactory.getLogger(classOf[ApiError])

  implicit def fromThrowable(t: Throwable) : ApiError = {
    log.error(s"error : ${t.getMessage}", t)
    ApiError(t.getMessage)
  }

  implicit def from(actorError: ActorErrorResponse): ApiError = {
    actorError.throwableOption.foreach { t =>
      log.error(s"Actor error : ${actorError.msg}", t)
    }
    ApiError(actorError.msg)
  }
}

object KafkaManager {

  val BaseZkPath = "kafka-manager.base-zk-path"
  val PinnedDispatchName = "kafka-manager.pinned-dispatcher-name"
  val ZkHosts = "kafka-manager.zkhosts"
  val BrokerViewUpdateSeconds = "kafka-manager.broker-view-update-seconds"
  val KafkaManagerUpdateSeconds = "kafka-manager.kafka-manager-update-seconds"
  val DeleteClusterUpdateSeconds = "kafka-manager.delete-cluster-update-seconds"
  val DeletionBatchSize = "kafka-manager.deletion-batch-size"
  val MaxQueueSize = "kafka-manager.max-queue-size"
  val ThreadPoolSize = "kafka-manager.thread-pool-size"
  val MutexTimeoutMillis = "kafka-manager.mutex-timeout-millis"
  val StartDelayMillis = "kafka-manager.start-delay-millis"
  val ApiTimeoutMillis = "kafka-manager.api-timeout-millis"
  val ClusterActorsAskTimeoutMillis = "kafka-manager.cluster-actors-ask-timeout-millis"
  val PartitionOffsetCacheTimeoutSecs = "kafka-manager.partition-offset-cache-timeout-secs"
  val SimpleConsumerSocketTimeoutMillis = "kafka-manager.simple-consumer-socket-timeout-millis"

  val DefaultConfig: Config = {
    val defaults: Map[String, _ <: AnyRef] = Map(
      BaseZkPath -> KafkaManagerActor.ZkRoot,
      PinnedDispatchName -> "pinned-dispatcher",
      BrokerViewUpdateSeconds -> "10",
      KafkaManagerUpdateSeconds -> "10",
      DeleteClusterUpdateSeconds -> "10",
      DeletionBatchSize -> "2",
      MaxQueueSize -> "100",
      ThreadPoolSize -> "2",
      MutexTimeoutMillis -> "4000",
      StartDelayMillis -> "1000",
      ApiTimeoutMillis -> "5000",
      ClusterActorsAskTimeoutMillis -> "2000",
      PartitionOffsetCacheTimeoutSecs -> "5",
      SimpleConsumerSocketTimeoutMillis -> "10000"
    )
    import scala.collection.JavaConverters._
    ConfigFactory.parseMap(defaults.asJava)
  }
}

import KafkaManager._
import akka.pattern._
import scalaz.{-\/, \/, \/-}
class KafkaManager(akkaConfig: Config)
{
  private[this] val system = ActorSystem("kafka-manager-system", akkaConfig)

  private[this] val configWithDefaults = akkaConfig.withFallback(DefaultConfig)
  private[this] val kafkaManagerConfig = {
    val curatorConfig = CuratorConfig(configWithDefaults.getString(ZkHosts))
    KafkaManagerActorConfig(
      curatorConfig = curatorConfig,
      baseZkPath = configWithDefaults.getString(BaseZkPath),
      pinnedDispatcherName = configWithDefaults.getString(PinnedDispatchName),
      brokerViewUpdatePeriod = FiniteDuration(configWithDefaults.getInt(BrokerViewUpdateSeconds), SECONDS),
      startDelayMillis = configWithDefaults.getLong(StartDelayMillis),
      threadPoolSize = configWithDefaults.getInt(ThreadPoolSize),
      mutexTimeoutMillis = configWithDefaults.getInt(MutexTimeoutMillis),
      maxQueueSize = configWithDefaults.getInt(MaxQueueSize),
      kafkaManagerUpdatePeriod = FiniteDuration(configWithDefaults.getInt(KafkaManagerUpdateSeconds), SECONDS),
      deleteClusterUpdatePeriod = FiniteDuration(configWithDefaults.getInt(DeleteClusterUpdateSeconds), SECONDS),
      deletionBatchSize = configWithDefaults.getInt(DeletionBatchSize),
      clusterActorsAskTimeoutMillis = configWithDefaults.getInt(ClusterActorsAskTimeoutMillis),
      partitionOffsetCacheTimeoutSecs = configWithDefaults.getInt(PartitionOffsetCacheTimeoutSecs),
      simpleConsumerSocketTimeoutMillis =  configWithDefaults.getInt(SimpleConsumerSocketTimeoutMillis)
    )
  }

  private[this] val props = Props(classOf[KafkaManagerActor], kafkaManagerConfig)

  private[this] val kafkaManagerActor: ActorPath = system.actorOf(props, "kafka-manager").path

  private[this] val apiExecutor = new ThreadPoolExecutor(
    kafkaManagerConfig.threadPoolSize,
    kafkaManagerConfig.threadPoolSize,
    0L,
    TimeUnit.MILLISECONDS,
    new LinkedBlockingQueue[Runnable](kafkaManagerConfig.maxQueueSize)
  )

  private[this] val apiExecutionContext = ExecutionContext.fromExecutor(apiExecutor)

  private[this] implicit val apiTimeout: Timeout = FiniteDuration(
    configWithDefaults.getInt(ApiTimeoutMillis),
    MILLISECONDS
  )

  private[this] def tryWithKafkaManagerActor[Input, Output, FOutput](msg: Input)
    (fn: Output => FOutput)
    (implicit tag: ClassTag[Output]): Future[ApiError \/ FOutput] =
  {
    implicit val ec = apiExecutionContext
    system.actorSelection(kafkaManagerActor).ask(msg).map {
      case err: ActorErrorResponse => -\/(ApiError.from(err))
      case o: Output =>
        Try {
          fn(o)
        } match {
          case Failure(t) => -\/(ApiError.fromThrowable(t))
          case Success(foutput) => \/-(foutput)
        }
    }.recover { case t: Throwable =>
      -\/(ApiError.fromThrowable(t))
    }
  }

  private[this] def withKafkaManagerActor[Input, Output, FOutput](msg: Input)
    (fn: Output => Future[ApiError \/ FOutput])
    (implicit tag: ClassTag[Output]): Future[ApiError \/ FOutput] =
  {
    implicit val ec = apiExecutionContext
    system.actorSelection(kafkaManagerActor).ask(msg).flatMap {
      case err: ActorErrorResponse => Future.successful(-\/(ApiError.from(err)))
      case o: Output =>
        fn(o)
    }.recover { case t: Throwable =>
      -\/(ApiError.fromThrowable(t))
    }
  }

  private[this] def toDisjunction[T](t: Try[T]): ApiError \/ T = {
    t match {
      case Failure(th) =>
        -\/(th)
      case Success(tInst) =>
        \/-(tInst)
    }
  }

  def shutdown(): Unit = {
    implicit val ec = apiExecutionContext
    system.actorSelection(kafkaManagerActor).tell(KMShutdown, system.deadLetters)
    system.shutdown()
    apiExecutor.shutdown()
  }

  //--------------------Commands--------------------------
<<<<<<< HEAD
  def addCluster(clusterName: String, version: String, zkHosts: String, jmxEnabled: Boolean, displaySizeEnabled: Boolean): Future[ApiError \/
    Unit] =
  {
    val cc = ClusterConfig(clusterName, version, zkHosts, jmxEnabled = jmxEnabled, displaySizeEnabled = displaySizeEnabled)
=======
  def addCluster(clusterName: String, 
                 version: String, 
                 zkHosts: String, 
                 jmxEnabled: Boolean, 
                 filterConsumers: Boolean, 
                 logkafkaEnabled: Boolean = false, 
                 activeOffsetCacheEnabled: Boolean = false): Future[ApiError \/
    Unit] =
  {
    val cc = ClusterConfig(
      clusterName, 
      version, 
      zkHosts, 
      jmxEnabled = jmxEnabled, 
      filterConsumers = filterConsumers, 
      logkafkaEnabled = logkafkaEnabled, 
      activeOffsetCacheEnabled = activeOffsetCacheEnabled)
>>>>>>> b0fb7f28
    tryWithKafkaManagerActor(KMAddCluster(cc)) { result: KMCommandResult =>
      result.result.get
    }
  }

<<<<<<< HEAD
  def updateCluster(clusterName: String, version: String, zkHosts: String, jmxEnabled: Boolean, displaySizeEnabled: Boolean): Future[ApiError \/
    Unit] =
  {
    val cc = ClusterConfig(clusterName, version, zkHosts, jmxEnabled = jmxEnabled, displaySizeEnabled = displaySizeEnabled)
=======
  def updateCluster(clusterName: String, version: String, zkHosts: String, jmxEnabled: Boolean, filterConsumers: Boolean, logkafkaEnabled: Boolean = false, activeOffsetCacheEnabled: Boolean = false): Future[ApiError \/
    Unit] =
  {
    val cc = ClusterConfig(
      clusterName, 
      version, 
      zkHosts, 
      jmxEnabled = jmxEnabled, 
      filterConsumers = filterConsumers, 
      logkafkaEnabled = logkafkaEnabled, 
      activeOffsetCacheEnabled = activeOffsetCacheEnabled)
>>>>>>> b0fb7f28
    tryWithKafkaManagerActor(KMUpdateCluster(cc)) { result: KMCommandResult =>
      result.result.get
    }
  }

  def disableCluster(clusterName: String): Future[ApiError \/ Unit] = {
    tryWithKafkaManagerActor(KMDisableCluster(clusterName)) { result: KMCommandResult =>
      result.result.get
    }
  }

  def enableCluster(clusterName: String): Future[ApiError \/ Unit] = {
    tryWithKafkaManagerActor(KMEnableCluster(clusterName)) { result: KMCommandResult =>
      result.result.get
    }
  }

  def deleteCluster(clusterName: String): Future[ApiError \/ Unit] = {
    tryWithKafkaManagerActor(KMDeleteCluster(clusterName)) { result: KMCommandResult =>
      result.result.get
    }
  }

  def runPreferredLeaderElection(clusterName: String, topics: Set[String]): Future[ApiError \/ ClusterContext] = {
    implicit val ec = apiExecutionContext
    withKafkaManagerActor(
      KMClusterCommandRequest(
        clusterName,
        CMRunPreferredLeaderElection(topics)
      )
    ) { result: Future[CMCommandResult] =>
      result.map(cmr => toDisjunction(cmr.result))
    }
  }

  def manualPartitionAssignments( clusterName: String,
                                  assignments: List[(String, List[(Int, List[Int])])]) = {
    implicit val ec = apiExecutionContext
    val results = tryWithKafkaManagerActor(
      KMClusterCommandRequest (
        clusterName,
        CMManualPartitionAssignments(assignments)
      )
    ) { result: CMCommandResults =>
      val errors = result.result.collect { case Failure(t) => ApiError(t.getMessage)}
      if (errors.isEmpty)
        \/-({})
      else
        -\/(errors)
    }

    results.map {
      case -\/(e) => -\/(IndexedSeq(e))
      case \/-(lst) => lst
    }
  }

  def generatePartitionAssignments(
                                    clusterName: String,
                                    topics: Set[String],
                                    brokers: Seq[Int]
                                    ): Future[IndexedSeq[ApiError] \/ Unit] =
  {
    val results = tryWithKafkaManagerActor(
      KMClusterCommandRequest(
        clusterName,
        CMGeneratePartitionAssignments(topics, brokers)
      )
    ) { result: CMCommandResults =>
      val errors = result.result.collect { case Failure(t) => ApiError(t.getMessage)}
      if (errors.isEmpty)
        \/-({})
      else
        -\/(errors)
    }
    implicit val ec = apiExecutionContext
    results.map {
      case -\/(e) => -\/(IndexedSeq(e))
      case \/-(lst) => lst
    }
  }

  def runReassignPartitions(clusterName: String, topics: Set[String]): Future[IndexedSeq[ApiError] \/ Unit] = {
    implicit val ec = apiExecutionContext
    val results = tryWithKafkaManagerActor(KMClusterCommandRequest(clusterName, CMRunReassignPartition(topics))) {
      resultFuture: Future[CMCommandResults] =>
        resultFuture map { result =>
          val errors = result.result.collect { case Failure(t) => ApiError(t.getMessage)}
          if (errors.isEmpty)
            \/-({})
          else
            -\/(errors)
        }
    }
    results.flatMap {
      case \/-(lst) => lst
      case -\/(e) => Future.successful(-\/(IndexedSeq(e)))
    }
  }

  def createTopic(
                   clusterName: String,
                   topic: String,
                   partitions: Int,
                   replication: Int,
                   config: Properties = new Properties
                   ): Future[ApiError \/ ClusterContext] =
  {
    implicit val ec = apiExecutionContext
    withKafkaManagerActor(KMClusterCommandRequest(clusterName, CMCreateTopic(topic, partitions, replication, config))) {
      result: Future[CMCommandResult] =>
        result.map(cmr => toDisjunction(cmr.result))
    }
  }

  def addTopicPartitions(
                          clusterName: String,
                          topic: String,
                          brokers: Seq[Int],
                          partitions: Int,
                          readVersion: Int
                          ): Future[ApiError \/ ClusterContext] =
  {
    implicit val ec = apiExecutionContext
    getTopicIdentity(clusterName, topic).flatMap { topicIdentityOrError =>
      topicIdentityOrError.fold(
      e => Future.successful(-\/(e)), { ti =>
        val partitionReplicaList: Map[Int, Seq[Int]] = ti.partitionsIdentity.mapValues(_.replicas)
        withKafkaManagerActor(
          KMClusterCommandRequest(
            clusterName,
            CMAddTopicPartitions(topic, brokers, partitions, partitionReplicaList, readVersion)
          )
        ) {
          result: Future[CMCommandResult] =>
            result.map(cmr => toDisjunction(cmr.result))
        }
      }
      )
    }
  }

  def addMultipleTopicsPartitions(
                              clusterName: String,
                              topics: Seq[String],
                              brokers: Seq[Int],
                              partitions: Int,
                              readVersions: Map[String, Int]
                              ): Future[ApiError \/ ClusterContext] =
  {
    implicit val ec = apiExecutionContext
    getTopicListExtended(clusterName).flatMap { tleOrError =>
      tleOrError.fold(
      e => Future.successful(-\/(e)), { tle =>
        // add partitions to only topics with topic identity
        val topicsAndReplicas = topicListSortedByNumPartitions(tle).filter(t => topics.contains(t._1) && t._2.nonEmpty).map{ case (t,i) => (t, i.get.partitionsIdentity.mapValues(_.replicas)) }
        withKafkaManagerActor(
          KMClusterCommandRequest(
            clusterName,
            CMAddMultipleTopicsPartitions(topicsAndReplicas, brokers, partitions, readVersions)
          )
        ) {
          result: Future[CMCommandResult] =>
            result.map(cmr => toDisjunction(cmr.result))
        }
      }
      )
    }
  }

  def updateTopicConfig(
                         clusterName: String,
                         topic: String,
                         config: Properties,
                         readVersion: Int
                         ): Future[ApiError \/ ClusterContext] =
  {
    implicit val ec = apiExecutionContext
    withKafkaManagerActor(
      KMClusterCommandRequest(
        clusterName,
        CMUpdateTopicConfig(topic, config, readVersion)
      )
    ) {
      result: Future[CMCommandResult] =>
        result.map(cmr => toDisjunction(cmr.result))
    }
  }

  def deleteTopic(
                   clusterName: String,
                   topic: String
                   ): Future[ApiError \/ ClusterContext] =
  {
    implicit val ec = apiExecutionContext
    withKafkaManagerActor(KMClusterCommandRequest(clusterName, CMDeleteTopic(topic))) {
      result: Future[CMCommandResult] =>
        result.map(cmr => toDisjunction(cmr.result))
    }
  }

  def createLogkafka(
                   clusterName: String,
                   hostname: String,
                   log_path: String,
                   config: Properties = new Properties
                   ): Future[ApiError \/ ClusterContext] =
  {
    implicit val ec = apiExecutionContext
    withKafkaManagerActor(KMClusterCommandRequest(clusterName, CMCreateLogkafka(hostname, log_path, config))) {
      result: Future[CMCommandResult] =>
        result.map(cmr => toDisjunction(cmr.result))
    }
  }

  def updateLogkafkaConfig(
                         clusterName: String,
                         hostname: String,
                         log_path: String,
                         config: Properties
                         ): Future[ApiError \/ ClusterContext] =
  {
    implicit val ec = apiExecutionContext
    withKafkaManagerActor(
      KMClusterCommandRequest(
        clusterName,
        CMUpdateLogkafkaConfig(hostname, log_path, config)
      )
    ) {
      result: Future[CMCommandResult] =>
        result.map(cmr => toDisjunction(cmr.result))
    }
  }

  def deleteLogkafka(
                   clusterName: String,
                   hostname: String,
                   log_path: String
                   ): Future[ApiError \/ ClusterContext] =
  {
    implicit val ec = apiExecutionContext
    withKafkaManagerActor(KMClusterCommandRequest(clusterName, CMDeleteLogkafka(hostname, log_path))) {
      result: Future[CMCommandResult] =>
        result.map(cmr => toDisjunction(cmr.result))
    }
  }

  //--------------------Queries--------------------------
  def getClusterConfig(clusterName: String): Future[ApiError \/ ClusterConfig] = {
    tryWithKafkaManagerActor(KMGetClusterConfig(clusterName)) { result: KMClusterConfigResult =>
      result.result.get
    }
  }
  
  def getClusterContext(clusterName: String): Future[ApiError \/ ClusterContext] = {
    tryWithKafkaManagerActor(KMClusterQueryRequest(clusterName, CMGetClusterContext))(
      identity[ClusterContext]
    )
  }

  def getClusterList: Future[ApiError \/ KMClusterList] = {
    tryWithKafkaManagerActor(KMGetAllClusters)(identity[KMClusterList])
  }

  def getClusterView(clusterName: String): Future[ApiError \/ CMView] = {
    tryWithKafkaManagerActor(KMClusterQueryRequest(clusterName, CMGetView))(identity[CMView])
  }

  def getTopicList(clusterName: String): Future[ApiError \/ TopicList] = {
    tryWithKafkaManagerActor(KMClusterQueryRequest(clusterName, KSGetTopics))(identity[TopicList])
  }

  def getTopicListExtended(clusterName: String): Future[ApiError \/ TopicListExtended] = {
    val futureTopicIdentities = tryWithKafkaManagerActor(KMClusterQueryRequest(clusterName, BVGetTopicIdentities))(
      identity[Map[String, TopicIdentity]])
    val futureTopicList = tryWithKafkaManagerActor(KMClusterQueryRequest(clusterName, KSGetTopics))(identity[TopicList])
    val futureTopicToConsumerMap = tryWithKafkaManagerActor(KMClusterQueryRequest(clusterName, BVGetTopicConsumerMap))(
      identity[Map[String, Iterable[String]]])
    val futureTopicsReasgn = getTopicsUnderReassignment(clusterName)
    implicit val ec = apiExecutionContext
    for {
      errOrTi <- futureTopicIdentities
      errOrTl <- futureTopicList
      errOrTCm <- futureTopicToConsumerMap
      errOrRap <- futureTopicsReasgn
    } yield {
      for {
        ti <- errOrTi
        tl <- errOrTl
        tcm <- errOrTCm
        rap <- errOrRap
      } yield {
        TopicListExtended(tl.list.map(t => (t, ti.get(t))).sortBy(_._1), tcm, tl.deleteSet, rap, tl.clusterContext)
      }
    }
  }

  def getConsumerListExtended(clusterName: String): Future[ApiError \/ ConsumerListExtended] = {
    val futureConsumerIdentities = tryWithKafkaManagerActor(KMClusterQueryRequest(clusterName, BVGetConsumerIdentities))(
      identity[Map[String, ConsumerIdentity]])
    val futureConsumerList = tryWithKafkaManagerActor(KMClusterQueryRequest(clusterName, KSGetConsumers))(identity[ConsumerList])
    implicit val ec = apiExecutionContext
    for {
      errorOrCI <- futureConsumerIdentities
      errorOrCL <- futureConsumerList
    } yield {
      for {
        ci <- errorOrCI
        cl <- errorOrCL
      } yield {
        ConsumerListExtended(cl.list.map(c => (c, ci.get(c))), cl.clusterContext)
      }
    }
  }

  def getTopicsUnderReassignment(clusterName: String): Future[ApiError \/ IndexedSeq[String]] = {
    val futureReassignments = getReassignPartitions(clusterName)
    implicit val ec = apiExecutionContext
    futureReassignments.map {
      case -\/(e) => -\/(e)
      case \/-(rap) =>
        \/-(rap.map { asgn =>
          asgn.endTime.map(_ => IndexedSeq()).getOrElse{
            asgn.partitionsToBeReassigned.map { case (t, s) => t.topic}.toSet.toIndexedSeq
          }
        }.getOrElse{IndexedSeq()})
    }
  }

  def getBrokerList(clusterName: String): Future[ApiError \/ BrokerListExtended] = {
    val futureBrokerList= tryWithKafkaManagerActor(KMClusterQueryRequest(clusterName, KSGetBrokers))(identity[BrokerList])
    val futureBrokerMetrics = tryWithKafkaManagerActor(KMClusterQueryRequest(clusterName, BVGetBrokerMetrics))(identity[Map[Int,BrokerMetrics]])
    implicit val ec = apiExecutionContext
    futureBrokerList.flatMap[ApiError \/ BrokerListExtended] { errOrBrokerList =>
      errOrBrokerList.fold ({
        err: ApiError => Future.successful(-\/(err))
      }, { bl =>
        for {
          errOrbm <- futureBrokerMetrics.recover[ApiError \/ Map[Int,BrokerMetrics]] { case t =>
            \/-(Map.empty)
          }
        } yield {
          val bm = errOrbm.toOption.getOrElse(Map.empty)
          \/-(
            BrokerListExtended(
              bl.list, 
              bm, 
              if(bm.isEmpty) None else Option(bm.values.foldLeft(BrokerMetrics.DEFAULT)((acc, m) => acc + m)),
              bl.clusterContext
            ))
        }
      })
    }
  }

  def getBrokersView(clusterName: String): Future[\/[ApiError, Map[Int, BVView]]] = {
    implicit val ec = apiExecutionContext

    tryWithKafkaManagerActor(
      KMClusterQueryRequest(
        clusterName,
        BVGetViews
      )
    )(identity[Map[Int, BVView]])
  }

  def getBrokerView(clusterName: String, brokerId: Int): Future[ApiError \/ BVView] = {
    val futureView = tryWithKafkaManagerActor(
      KMClusterQueryRequest(
        clusterName,
        BVGetView(brokerId)
      )
    )(identity[Option[BVView]])
    implicit val ec = apiExecutionContext
    futureView.flatMap[ApiError \/ BVView] { errOrView =>
      errOrView.fold(
      { err: ApiError =>
        Future.successful(-\/[ApiError](err))
      }, { viewOption: Option[BVView] =>
        viewOption.fold {
          Future.successful[ApiError \/ BVView](-\/(ApiError(s"Broker not found $brokerId for cluster $clusterName")))
        } { view =>
          Future.successful(\/-(view))
        }
      }
      )
    }
  }

  def getTopicIdentity(clusterName: String, topic: String): Future[ApiError \/ TopicIdentity] = {
    val futureCMTopicIdentity = tryWithKafkaManagerActor(KMClusterQueryRequest(clusterName, CMGetTopicIdentity(topic)))(
      identity[Option[CMTopicIdentity]]
    )
    implicit val ec = apiExecutionContext
    futureCMTopicIdentity.map[ApiError \/ TopicIdentity] { errOrTI =>
      errOrTI.fold[ApiError \/ TopicIdentity](
      { err: ApiError =>
        -\/[ApiError](err)
      }, { tiOption: Option[CMTopicIdentity] =>
        tiOption.fold[ApiError \/ TopicIdentity] {
          -\/(ApiError(s"Topic not found $topic for cluster $clusterName"))
        } { cmTopicIdentity =>
          cmTopicIdentity.topicIdentity match {
            case scala.util.Failure(t) =>
              -\/[ApiError](t)
            case scala.util.Success(ti) =>
              \/-(ti)
          }
        }
      }
      )
    }
  }

  def getConsumersForTopic(clusterName: String, topic: String): Future[Option[Iterable[String]]] = {
    val futureTopicConsumerMap = tryWithKafkaManagerActor(KMClusterQueryRequest(clusterName, BVGetTopicConsumerMap))(
      identity[Map[String, Iterable[String]]])
    implicit val ec = apiExecutionContext
    futureTopicConsumerMap.map[Option[Iterable[String]]] { errOrTCM =>
      errOrTCM.fold[Option[Iterable[String]]] (_ => None, _.get(topic))
    }
  }

  def getConsumerIdentity(clusterName: String, consumer: String): Future[ApiError \/ ConsumerIdentity] = {
    val futureCMConsumerIdentity = tryWithKafkaManagerActor(KMClusterQueryRequest(clusterName, CMGetConsumerIdentity(consumer)))(
      identity[Option[CMConsumerIdentity]]
    )
    implicit val ec = apiExecutionContext
    futureCMConsumerIdentity.map[ApiError \/ ConsumerIdentity] { errOrCI =>
      errOrCI.fold[ApiError \/ ConsumerIdentity](
      { err: ApiError =>
        -\/[ApiError](err)
      }, { ciOption: Option[CMConsumerIdentity] =>
        ciOption.fold[ApiError \/ ConsumerIdentity] {
          -\/(ApiError(s"Consumer not found $consumer for cluster $clusterName"))
        } { cmConsumerIdentity =>
          cmConsumerIdentity.consumerIdentity match {
            case scala.util.Failure(c) =>
              -\/[ApiError](c)
            case scala.util.Success(ci) =>
              \/-(ci)
          }
        }
      }
      )
    }
  }

  def getConsumedTopicState(clusterName: String, consumer: String, topic: String): Future[ApiError \/ ConsumedTopicState] = {
    val futureCMConsumedTopic = tryWithKafkaManagerActor(KMClusterQueryRequest(clusterName, CMGetConsumedTopicState(consumer,topic)))(
      identity[CMConsumedTopic]
    )
    implicit val ec = apiExecutionContext
    futureCMConsumedTopic.map[ApiError \/ ConsumedTopicState] { errOrCT =>
      errOrCT.fold[ApiError \/ ConsumedTopicState](
      { err: ApiError =>
        -\/[ApiError](err)
      }, { cmConsumedTopic: CMConsumedTopic =>
        cmConsumedTopic.ctIdentity match {
          case scala.util.Failure(c) =>
            -\/[ApiError](c)
          case scala.util.Success(ci) =>
            \/-(ci)
        }
      }
      )
    }
  }

  def getTopicMetrics(clusterName: String, topic: String): Future[ApiError \/ Option[BrokerMetrics]] = {
    tryWithKafkaManagerActor(
      KMClusterQueryRequest(
        clusterName,
        BVGetTopicMetrics(topic)
      )
    ) { brokerMetrics: Option[BrokerMetrics] =>
      brokerMetrics
    }
  }

  def getPreferredLeaderElection(clusterName: String): Future[ApiError \/ Option[PreferredReplicaElection]] = {
    tryWithKafkaManagerActor(
      KMClusterQueryRequest(
        clusterName,
        KSGetPreferredLeaderElection
      )
    )(identity[Option[PreferredReplicaElection]])
  }

  def getReassignPartitions(clusterName: String): Future[ApiError \/ Option[ReassignPartitions]] = {
    tryWithKafkaManagerActor(
      KMClusterQueryRequest(
        clusterName,
        KSGetReassignPartition
      )
    )(identity[Option[ReassignPartitions]])
  }

  def topicListSortedByNumPartitions(tle: TopicListExtended): Seq[(String, Option[TopicIdentity])] = {
    def partition(tiOption: Option[TopicIdentity]): Int = {
      tiOption match {
        case Some(ti) => ti.partitions
        case None => 0
      }
    }
    val sortedByNumPartition = tle.list.sortWith{ (leftE, rightE) =>
      partition(leftE._2) > partition(rightE._2)
    }
    sortedByNumPartition
  }

  def getLogkafkaHostnameList(clusterName: String): Future[ApiError \/ LogkafkaHostnameList] = {
    tryWithKafkaManagerActor(KMClusterQueryRequest(clusterName, LKSGetLogkafkaHostnames))(identity[LogkafkaHostnameList])
  }

  def getLogkafkaListExtended(clusterName: String): Future[ApiError \/ LogkafkaListExtended] = {
    val futureLogkafkaIdentities = tryWithKafkaManagerActor(KMClusterQueryRequest(clusterName, LKVGetLogkafkaIdentities))(identity[Map[String, LogkafkaIdentity]])
    val futureLogkafkaList = tryWithKafkaManagerActor(KMClusterQueryRequest(clusterName, LKSGetLogkafkaHostnames))(identity[LogkafkaHostnameList])
    implicit val ec = apiExecutionContext
    for {
      errOrLi <- futureLogkafkaIdentities
      errOrLl <- futureLogkafkaList
    } yield {
      for {
        li <- errOrLi
        ll <- errOrLl
      } yield {
        LogkafkaListExtended(ll.list.map(l => (l, li.get(l))), ll.deleteSet)
      }
    }
  }

  def getLogkafkaIdentity(clusterName: String, hostname: String): Future[ApiError \/ LogkafkaIdentity] = {
    val futureCMLogkafkaIdentity = tryWithKafkaManagerActor(KMClusterQueryRequest(clusterName, CMGetLogkafkaIdentity(hostname)))(
      identity[Option[CMLogkafkaIdentity]]
    )
    implicit val ec = apiExecutionContext
    futureCMLogkafkaIdentity.map[ApiError \/ LogkafkaIdentity] { errOrLI =>
      errOrLI.fold[ApiError \/ LogkafkaIdentity](
      { err: ApiError =>
        -\/[ApiError](err)
      }, { liOption: Option[CMLogkafkaIdentity] =>
        liOption.fold[ApiError \/ LogkafkaIdentity] {
          -\/(ApiError(s"Logkafka not found $hostname for cluster $clusterName"))
        } { cmLogkafkaIdentity =>
          cmLogkafkaIdentity.logkafkaIdentity match {
            case scala.util.Failure(l) =>
              -\/[ApiError](l)
            case scala.util.Success(li) =>
              \/-(li)
          }
        }
      }
      )
    }
  }
}<|MERGE_RESOLUTION|>--- conflicted
+++ resolved
@@ -188,12 +188,6 @@
   }
 
   //--------------------Commands--------------------------
-<<<<<<< HEAD
-  def addCluster(clusterName: String, version: String, zkHosts: String, jmxEnabled: Boolean, displaySizeEnabled: Boolean): Future[ApiError \/
-    Unit] =
-  {
-    val cc = ClusterConfig(clusterName, version, zkHosts, jmxEnabled = jmxEnabled, displaySizeEnabled = displaySizeEnabled)
-=======
   def addCluster(clusterName: String, 
                  version: String, 
                  zkHosts: String, 
@@ -211,18 +205,11 @@
       filterConsumers = filterConsumers, 
       logkafkaEnabled = logkafkaEnabled, 
       activeOffsetCacheEnabled = activeOffsetCacheEnabled)
->>>>>>> b0fb7f28
     tryWithKafkaManagerActor(KMAddCluster(cc)) { result: KMCommandResult =>
       result.result.get
     }
   }
 
-<<<<<<< HEAD
-  def updateCluster(clusterName: String, version: String, zkHosts: String, jmxEnabled: Boolean, displaySizeEnabled: Boolean): Future[ApiError \/
-    Unit] =
-  {
-    val cc = ClusterConfig(clusterName, version, zkHosts, jmxEnabled = jmxEnabled, displaySizeEnabled = displaySizeEnabled)
-=======
   def updateCluster(clusterName: String, version: String, zkHosts: String, jmxEnabled: Boolean, filterConsumers: Boolean, logkafkaEnabled: Boolean = false, activeOffsetCacheEnabled: Boolean = false): Future[ApiError \/
     Unit] =
   {
@@ -234,7 +221,6 @@
       filterConsumers = filterConsumers, 
       logkafkaEnabled = logkafkaEnabled, 
       activeOffsetCacheEnabled = activeOffsetCacheEnabled)
->>>>>>> b0fb7f28
     tryWithKafkaManagerActor(KMUpdateCluster(cc)) { result: KMCommandResult =>
       result.result.get
     }
@@ -629,8 +615,8 @@
       identity[Option[CMTopicIdentity]]
     )
     implicit val ec = apiExecutionContext
-    futureCMTopicIdentity.map[ApiError \/ TopicIdentity] { errOrTI =>
-      errOrTI.fold[ApiError \/ TopicIdentity](
+    futureCMTopicIdentity.map[ApiError \/ TopicIdentity] { errOrTD =>
+      errOrTD.fold[ApiError \/ TopicIdentity](
       { err: ApiError =>
         -\/[ApiError](err)
       }, { tiOption: Option[CMTopicIdentity] =>
