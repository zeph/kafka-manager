@*
* Copyright 2015 Yahoo Inc. Licensed under the Apache License, Version 2.0
* See accompanying LICENSE file.
*@
@(cluster: String,
  topics: IndexedSeq[((String, Option[kafka.manager.ActorModel.TopicIdentity]), Boolean)],
  topicsUnderReassignment: IndexedSeq[String],
  displayTopicSize: Boolean
)

@getDeletedLevel(deleted: Boolean) = {
    @deleted match {
        case true => {danger}
        case i => {}
    }
}

@getBrokersSpreadLevel(percentage: Int) = {
    @percentage match {
        case i if i > 50 && i <= 75 => {warning}
        case i if i <= 50 => {danger}
        case i => {}
    }
}

@getBrokersSkewLevel(percentage: Int) = {
    @percentage match {
        case i if i > 0 && i <= 33 => {warning}
        case i if i >= 34 => {danger}
        case i => {}
    }
}

@getUnderReplicatedLevel(percentage: Int) = {
    @percentage match {
        case i if i > 0 && i <= 33 => {warning}
        case i if i >= 34 => {danger}
        case i => {}
    }
}

@getReassignmentStatus(topic: String) = {
    @if(topicsUnderReassignment.contains(topic)) {glow-red} else {}
}

<table class="table" id="topics-table">
    <thead>
<<<<<<< HEAD
    <tr>
        <th>Topic</th>
=======
    <tr><th>Topic</th>
>>>>>>> b0fb7f28
        <th># Partitions</th>
        <th># Brokers</th>
        <th>Brokers Spread %</th>
        <th>Brokers Skew %</th>
        <th># Replicas</th>
        <th>Under Replicated %</th>
<<<<<<< HEAD
        @if(displayTopicSize){
        <th>Leader Size</th>
        }
=======
        <th>Producer Message/Sec</th>
        <th>Summed Recent Offsets</th>
>>>>>>> b0fb7f28
    </tr>
    </thead>
    <tbody>
    @for( ((topic, topicIdentity), deleted) <- topics) {
      <tr class="@getReassignmentStatus(topic)">
          <td class="@getDeletedLevel(deleted)"><a href="@routes.Topic.topic(cluster,topic)">@topic</a></td>
          @topicIdentity.map{ ti => <td>@ti.partitions</td>}.getOrElse{<td> </td>}
          @topicIdentity.map{ ti => <td>@ti.topicBrokers</td>}.getOrElse{<td> </td>}
          @topicIdentity.map{ ti => <td class="@getBrokersSpreadLevel(ti.brokersSpreadPercentage)">@ti.brokersSpreadPercentage</td>}.getOrElse{<td> </td>}
          @topicIdentity.map{ ti => <td class="@getBrokersSkewLevel(ti.brokersSkewPercentage)">@ti.brokersSkewPercentage</td>}.getOrElse{<td> </td>}
          @topicIdentity.map{ ti => <td>@ti.replicationFactor</td>}.getOrElse{<td> </td>}
          @topicIdentity.map{ ti => <td class="@getUnderReplicatedLevel(ti.underReplicatedPercentage)">@ti.underReplicatedPercentage</td>}.getOrElse{<td> </td>}
<<<<<<< HEAD
          @if(displayTopicSize){
          @topicIdentity.map{ ti => <td>@ti.size</td>}.getOrElse{<td> </td>}
          }
=======
          @topicIdentity.map{ ti => <td>@ti.producerRate</td>}.getOrElse{<td> </td>}
          @topicIdentity.map{ ti => <td>@ti.summedTopicOffsets</td>}.getOrElse{<td> </td>}
>>>>>>> b0fb7f28
      </tr>
    }
    </tbody>
</table><|MERGE_RESOLUTION|>--- conflicted
+++ resolved
@@ -2,11 +2,7 @@
 * Copyright 2015 Yahoo Inc. Licensed under the Apache License, Version 2.0
 * See accompanying LICENSE file.
 *@
-@(cluster: String,
-  topics: IndexedSeq[((String, Option[kafka.manager.ActorModel.TopicIdentity]), Boolean)],
-  topicsUnderReassignment: IndexedSeq[String],
-  displayTopicSize: Boolean
-)
+@(cluster: String, topics: IndexedSeq[((String, Option[kafka.manager.ActorModel.TopicIdentity]),Boolean)], topicsUnderReassignment: IndexedSeq[String])
 
 @getDeletedLevel(deleted: Boolean) = {
     @deleted match {
@@ -45,26 +41,15 @@
 
 <table class="table" id="topics-table">
     <thead>
-<<<<<<< HEAD
-    <tr>
-        <th>Topic</th>
-=======
     <tr><th>Topic</th>
->>>>>>> b0fb7f28
         <th># Partitions</th>
         <th># Brokers</th>
         <th>Brokers Spread %</th>
         <th>Brokers Skew %</th>
         <th># Replicas</th>
         <th>Under Replicated %</th>
-<<<<<<< HEAD
-        @if(displayTopicSize){
-        <th>Leader Size</th>
-        }
-=======
         <th>Producer Message/Sec</th>
         <th>Summed Recent Offsets</th>
->>>>>>> b0fb7f28
     </tr>
     </thead>
     <tbody>
@@ -77,14 +62,8 @@
           @topicIdentity.map{ ti => <td class="@getBrokersSkewLevel(ti.brokersSkewPercentage)">@ti.brokersSkewPercentage</td>}.getOrElse{<td> </td>}
           @topicIdentity.map{ ti => <td>@ti.replicationFactor</td>}.getOrElse{<td> </td>}
           @topicIdentity.map{ ti => <td class="@getUnderReplicatedLevel(ti.underReplicatedPercentage)">@ti.underReplicatedPercentage</td>}.getOrElse{<td> </td>}
-<<<<<<< HEAD
-          @if(displayTopicSize){
-          @topicIdentity.map{ ti => <td>@ti.size</td>}.getOrElse{<td> </td>}
-          }
-=======
           @topicIdentity.map{ ti => <td>@ti.producerRate</td>}.getOrElse{<td> </td>}
           @topicIdentity.map{ ti => <td>@ti.summedTopicOffsets</td>}.getOrElse{<td> </td>}
->>>>>>> b0fb7f28
       </tr>
     }
     </tbody>
