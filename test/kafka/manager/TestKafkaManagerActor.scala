/**
 * Copyright 2015 Yahoo Inc. Licensed under the Apache License, Version 2.0
 * See accompanying LICENSE file.
 */
package kafka.manager

import java.util.Properties

import akka.actor.{ActorRef, ActorSystem, Props}
import akka.pattern._
import akka.util.Timeout
import com.typesafe.config.{Config, ConfigFactory}
import kafka.manager.utils.CuratorAwareTest
import ActorModel._
import kafka.test.SeededBroker

import scala.concurrent.Await
import scala.concurrent.duration._
import scala.reflect.ClassTag
import scala.util.Try

/**
 * @author hiral
 */
class TestKafkaManagerActor extends CuratorAwareTest {

  private[this] val akkaConfig: Properties = new Properties()
  akkaConfig.setProperty("pinned-dispatcher.type","PinnedDispatcher")
  akkaConfig.setProperty("pinned-dispatcher.executor","thread-pool-executor")
  private[this] val config : Config = ConfigFactory.parseProperties(akkaConfig)
  private[this] val system = ActorSystem("test-kafka-state-actor",config)
  private[this] val broker = new SeededBroker("km-test",4)
  private[this] val kafkaServerZkPath = broker.getZookeeperConnectionString
  private[this] var kafkaManagerActor : Option[ActorRef] = None
  private[this] implicit val timeout: Timeout = 10.seconds

  override protected def beforeAll(): Unit = {
    super.beforeAll()
    val curatorConfig = CuratorConfig(testServer.getConnectString)
    val config = KafkaManagerActorConfig(
      curatorConfig = curatorConfig,
      kafkaManagerUpdatePeriod = FiniteDuration(1,SECONDS),
      deleteClusterUpdatePeriod = FiniteDuration(1,SECONDS)
    )
    val props = Props(classOf[KafkaManagerActor],config)

    kafkaManagerActor = Some(system.actorOf(props,"kafka-manager"))
    Thread.sleep(1000)
  }

  override protected def afterAll(): Unit = {
    kafkaManagerActor.foreach( _ ! KMShutdown)
    system.shutdown()
    Try(broker.shutdown())
    super.afterAll()
  }

  private[this] def withKafkaManagerActor[Input,Output,FOutput](msg: Input)(fn: Output => FOutput)(implicit tag: ClassTag[Output]) : FOutput = {
    require(kafkaManagerActor.isDefined, "kafkaManagerActor undefined!")
    val future = ask(kafkaManagerActor.get, msg).mapTo[Output]
    val result = Await.result(future,10.seconds)
    fn(result)
  }

  test("add cluster") {
<<<<<<< HEAD
    val cc = ClusterConfig("dev", "0.8.1.1", testServer.getConnectString, jmxEnabled = false, displaySizeEnabled = false)
=======
    val cc = ClusterConfig("dev","0.8.1.1",testServer.getConnectString, jmxEnabled = false, filterConsumers = true)
>>>>>>> b0fb7f28
    withKafkaManagerActor(KMAddCluster(cc)) { result: KMCommandResult =>
      result.result.get
      Thread.sleep(1000)
    }
    withKafkaManagerActor(KMClusterQueryRequest("dev",KSGetTopics)) { result: TopicList =>
      result.list.isEmpty
    }
  }

  test("update cluster zkhost") {
<<<<<<< HEAD
    val cc2 = ClusterConfig("dev", "0.8.1.1", kafkaServerZkPath, jmxEnabled = false, displaySizeEnabled = false)
=======
    val cc2 = ClusterConfig("dev","0.8.1.1",kafkaServerZkPath, jmxEnabled = false, filterConsumers = true)
>>>>>>> b0fb7f28
    withKafkaManagerActor(KMUpdateCluster(cc2)) { result: KMCommandResult =>
      result.result.get
      Thread.sleep(3000)
    }
    withKafkaManagerActor(KMClusterQueryRequest("dev",KSGetTopics)) { result: TopicList =>
      result.list.nonEmpty
    }
  }

  test("disable cluster") {
    withKafkaManagerActor(KMDisableCluster("dev")) { result: KMCommandResult =>
      result.result.get
      Thread.sleep(1000)
    }
    withKafkaManagerActor(KMClusterQueryRequest("dev",KSGetTopics)) { result: ActorErrorResponse =>
      println(result)
      result.msg.contains("dev")
    }
  }

  test("enable cluster") {
    withKafkaManagerActor(KMEnableCluster("dev")) { result: KMCommandResult =>
      result.result.get
      Thread.sleep(1000)
    }
    withKafkaManagerActor(KMClusterQueryRequest("dev",KSGetTopics)) { result: TopicList =>
      result.list.nonEmpty
    }
  }

  test("update cluster version") {
<<<<<<< HEAD
    val cc2 = ClusterConfig("dev", "0.8.2.0", kafkaServerZkPath, jmxEnabled = false, displaySizeEnabled = false)
=======
    val cc2 = ClusterConfig("dev","0.8.2.0",kafkaServerZkPath, jmxEnabled = false, filterConsumers = true)
>>>>>>> b0fb7f28
    withKafkaManagerActor(KMUpdateCluster(cc2)) { result: KMCommandResult =>
      result.result.get
      Thread.sleep(3000)
    }
    withKafkaManagerActor(KMClusterQueryRequest("dev",KSGetTopics)) { result: TopicList =>
      result.list.nonEmpty
    }
  }

  test("delete cluster") {
    withKafkaManagerActor(KMDisableCluster("dev")) { result: KMCommandResult =>
      result.result.get
      Thread.sleep(1000)
    }
    withKafkaManagerActor(KMClusterQueryRequest("dev",KSGetTopics)) { result: ActorErrorResponse =>
      println(result)
      result.msg.contains("dev")
    }
    withKafkaManagerActor(KMDeleteCluster("dev")) { result: KMCommandResult =>
      result.result.get
      Thread.sleep(2000)
    }
    withKafkaManagerActor(KMClusterQueryRequest("dev",KSGetTopics)) { result: ActorErrorResponse =>
      println(result)
      result.msg.contains("dev")
    }
<<<<<<< HEAD
    val cc2 = ClusterConfig("dev", "0.8.2.0", kafkaServerZkPath, jmxEnabled = false, displaySizeEnabled = false)
=======
    val cc2 = ClusterConfig("dev","0.8.2.0",kafkaServerZkPath, jmxEnabled = false, filterConsumers = true)
>>>>>>> b0fb7f28
    withKafkaManagerActor(KMAddCluster(cc2)) { result: KMCommandResult =>
      result.result.get
      Thread.sleep(1000)
    }
    withKafkaManagerActor(KMClusterQueryRequest("dev",KSGetTopics)) { result: TopicList =>
      result.list.nonEmpty
    }
  }

  test("get all broker views") {
    withKafkaManagerActor(KMClusterQueryRequest("dev", BVGetViews)) {
      result: Map[Int, BVView] => result.nonEmpty
    }
  }

  test("update cluster logkafka enabled") {
    val cc2 = ClusterConfig("dev","0.8.2.0",kafkaServerZkPath, jmxEnabled = false, filterConsumers = true, logkafkaEnabled = true)
    withKafkaManagerActor(KMUpdateCluster(cc2)) { result: KMCommandResult =>
      result.result.get
      Thread.sleep(3000)
    }
    withKafkaManagerActor(KMClusterQueryRequest("dev",LKSGetLogkafkaHostnames)) { result: LogkafkaHostnameList =>
      result.list.nonEmpty
    }
  }
}<|MERGE_RESOLUTION|>--- conflicted
+++ resolved
@@ -63,11 +63,7 @@
   }
 
   test("add cluster") {
-<<<<<<< HEAD
-    val cc = ClusterConfig("dev", "0.8.1.1", testServer.getConnectString, jmxEnabled = false, displaySizeEnabled = false)
-=======
     val cc = ClusterConfig("dev","0.8.1.1",testServer.getConnectString, jmxEnabled = false, filterConsumers = true)
->>>>>>> b0fb7f28
     withKafkaManagerActor(KMAddCluster(cc)) { result: KMCommandResult =>
       result.result.get
       Thread.sleep(1000)
@@ -78,11 +74,7 @@
   }
 
   test("update cluster zkhost") {
-<<<<<<< HEAD
-    val cc2 = ClusterConfig("dev", "0.8.1.1", kafkaServerZkPath, jmxEnabled = false, displaySizeEnabled = false)
-=======
     val cc2 = ClusterConfig("dev","0.8.1.1",kafkaServerZkPath, jmxEnabled = false, filterConsumers = true)
->>>>>>> b0fb7f28
     withKafkaManagerActor(KMUpdateCluster(cc2)) { result: KMCommandResult =>
       result.result.get
       Thread.sleep(3000)
@@ -114,11 +106,7 @@
   }
 
   test("update cluster version") {
-<<<<<<< HEAD
-    val cc2 = ClusterConfig("dev", "0.8.2.0", kafkaServerZkPath, jmxEnabled = false, displaySizeEnabled = false)
-=======
     val cc2 = ClusterConfig("dev","0.8.2.0",kafkaServerZkPath, jmxEnabled = false, filterConsumers = true)
->>>>>>> b0fb7f28
     withKafkaManagerActor(KMUpdateCluster(cc2)) { result: KMCommandResult =>
       result.result.get
       Thread.sleep(3000)
@@ -145,11 +133,7 @@
       println(result)
       result.msg.contains("dev")
     }
-<<<<<<< HEAD
-    val cc2 = ClusterConfig("dev", "0.8.2.0", kafkaServerZkPath, jmxEnabled = false, displaySizeEnabled = false)
-=======
     val cc2 = ClusterConfig("dev","0.8.2.0",kafkaServerZkPath, jmxEnabled = false, filterConsumers = true)
->>>>>>> b0fb7f28
     withKafkaManagerActor(KMAddCluster(cc2)) { result: KMCommandResult =>
       result.result.get
       Thread.sleep(1000)
