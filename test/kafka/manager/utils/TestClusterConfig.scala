/**
 * Copyright 2015 Yahoo Inc. Licensed under the Apache License, Version 2.0
 * See accompanying LICENSE file.
 */
package kafka.manager.utils

import kafka.manager.{Kafka_0_8_1_1, ClusterConfig}
import org.scalatest.{Matchers, FunSuite}

/**
 * @author hiral
 */
class TestClusterConfig extends FunSuite with Matchers {

  test("invalid name") {
    intercept[IllegalArgumentException] {
<<<<<<< HEAD
      ClusterConfig("qa!", "0.8.1.1", "localhost", jmxEnabled = false, displaySizeEnabled = false)
=======
      ClusterConfig("qa!","0.8.1.1","localhost",jmxEnabled = false,filterConsumers = true)
>>>>>>> b0fb7f28
    }
  }

  test("invalid kafka version") {
    intercept[IllegalArgumentException] {
<<<<<<< HEAD
      ClusterConfig("qa", "0.8.1", "localhost:2181" ,jmxEnabled = false, displaySizeEnabled = false)
=======
      ClusterConfig("qa","0.8.1","localhost:2181",jmxEnabled = false,filterConsumers = true)
>>>>>>> b0fb7f28
    }
  }

  test("serialize and deserialize") {
<<<<<<< HEAD
    val cc = ClusterConfig("qa", "0.8.2.0", "localhost:2181", jmxEnabled = true, displaySizeEnabled = false)
=======
    val cc = ClusterConfig("qa","0.8.2.0","localhost:2181", jmxEnabled = true,filterConsumers = true)
>>>>>>> b0fb7f28
    val serialize: String = ClusterConfig.serialize(cc)
    val deserialize = ClusterConfig.deserialize(serialize)
    assert(deserialize.isSuccess === true)
    assert(cc == deserialize.get)
  }

  test("deserialize without version and jmxEnabled") {
<<<<<<< HEAD
    val cc = ClusterConfig("qa", "0.8.2.0", "localhost:2181", jmxEnabled = false, displaySizeEnabled = false)
=======
    val cc = ClusterConfig("qa","0.8.2.0","localhost:2181", jmxEnabled = false,filterConsumers = true)
>>>>>>> b0fb7f28
    val serialize: String = ClusterConfig.serialize(cc)
    val noverison = serialize.replace(""","kafkaVersion":"0.8.2.0"""","")
    assert(!noverison.contains("kafkaVersion"))
    val deserialize = ClusterConfig.deserialize(noverison)
    assert(deserialize.isSuccess === true)
    assert(cc.copy(version = Kafka_0_8_1_1) == deserialize.get)
  }

  test("deserialize from 0.8.2-beta as 0.8.2.0") {
<<<<<<< HEAD
    val cc = ClusterConfig("qa", "0.8.2-beta", "localhost:2181", jmxEnabled = false, displaySizeEnabled = false)
=======
    val cc = ClusterConfig("qa","0.8.2-beta","localhost:2181", jmxEnabled = false,filterConsumers = true, activeOffsetCacheEnabled = true)
>>>>>>> b0fb7f28
    val serialize: String = ClusterConfig.serialize(cc)
    val noverison = serialize.replace(""","kafkaVersion":"0.8.2.0"""",""","kafkaVersion":"0.8.2-beta"""")
    val deserialize = ClusterConfig.deserialize(noverison)
    assert(deserialize.isSuccess === true)
    assert(cc == deserialize.get)
  }
}<|MERGE_RESOLUTION|>--- conflicted
+++ resolved
@@ -14,30 +14,18 @@
 
   test("invalid name") {
     intercept[IllegalArgumentException] {
-<<<<<<< HEAD
-      ClusterConfig("qa!", "0.8.1.1", "localhost", jmxEnabled = false, displaySizeEnabled = false)
-=======
       ClusterConfig("qa!","0.8.1.1","localhost",jmxEnabled = false,filterConsumers = true)
->>>>>>> b0fb7f28
     }
   }
 
   test("invalid kafka version") {
     intercept[IllegalArgumentException] {
-<<<<<<< HEAD
-      ClusterConfig("qa", "0.8.1", "localhost:2181" ,jmxEnabled = false, displaySizeEnabled = false)
-=======
       ClusterConfig("qa","0.8.1","localhost:2181",jmxEnabled = false,filterConsumers = true)
->>>>>>> b0fb7f28
     }
   }
 
   test("serialize and deserialize") {
-<<<<<<< HEAD
-    val cc = ClusterConfig("qa", "0.8.2.0", "localhost:2181", jmxEnabled = true, displaySizeEnabled = false)
-=======
     val cc = ClusterConfig("qa","0.8.2.0","localhost:2181", jmxEnabled = true,filterConsumers = true)
->>>>>>> b0fb7f28
     val serialize: String = ClusterConfig.serialize(cc)
     val deserialize = ClusterConfig.deserialize(serialize)
     assert(deserialize.isSuccess === true)
@@ -45,11 +33,7 @@
   }
 
   test("deserialize without version and jmxEnabled") {
-<<<<<<< HEAD
-    val cc = ClusterConfig("qa", "0.8.2.0", "localhost:2181", jmxEnabled = false, displaySizeEnabled = false)
-=======
     val cc = ClusterConfig("qa","0.8.2.0","localhost:2181", jmxEnabled = false,filterConsumers = true)
->>>>>>> b0fb7f28
     val serialize: String = ClusterConfig.serialize(cc)
     val noverison = serialize.replace(""","kafkaVersion":"0.8.2.0"""","")
     assert(!noverison.contains("kafkaVersion"))
@@ -59,11 +43,7 @@
   }
 
   test("deserialize from 0.8.2-beta as 0.8.2.0") {
-<<<<<<< HEAD
-    val cc = ClusterConfig("qa", "0.8.2-beta", "localhost:2181", jmxEnabled = false, displaySizeEnabled = false)
-=======
     val cc = ClusterConfig("qa","0.8.2-beta","localhost:2181", jmxEnabled = false,filterConsumers = true, activeOffsetCacheEnabled = true)
->>>>>>> b0fb7f28
     val serialize: String = ClusterConfig.serialize(cc)
     val noverison = serialize.replace(""","kafkaVersion":"0.8.2.0"""",""","kafkaVersion":"0.8.2-beta"""")
     val deserialize = ClusterConfig.deserialize(noverison)
