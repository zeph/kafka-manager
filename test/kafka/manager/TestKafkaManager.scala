/**
 * Copyright 2015 Yahoo Inc. Licensed under the Apache License, Version 2.0
 * See accompanying LICENSE file.
 */
package kafka.manager

import java.util.Properties
import java.util.concurrent.atomic.AtomicBoolean

import com.typesafe.config.{Config, ConfigFactory}
import kafka.manager.features.KMDeleteTopicFeature
import kafka.manager.utils.CuratorAwareTest
import ActorModel.TopicList
import kafka.test.{SimpleProducer, HighLevelConsumer, SeededBroker}

import scala.concurrent.Await
import scala.concurrent.duration._
import scala.util.Try

/**
 * @author hiral
 */
class TestKafkaManager extends CuratorAwareTest {
  private[this] val seededTopic = "km-api-test"
  private[this] val broker = new SeededBroker(seededTopic,4)
  private[this] val kafkaServerZkPath = broker.getZookeeperConnectionString
  private[this] val akkaConfig: Properties = new Properties()
  akkaConfig.setProperty("pinned-dispatcher.type","PinnedDispatcher")
  akkaConfig.setProperty("pinned-dispatcher.executor","thread-pool-executor")
  akkaConfig.setProperty(KafkaManager.ZkHosts,testServer.getConnectString)
  akkaConfig.setProperty(KafkaManager.BrokerViewUpdateSeconds,"1")
  akkaConfig.setProperty(KafkaManager.KafkaManagerUpdateSeconds,"1")
  akkaConfig.setProperty(KafkaManager.DeleteClusterUpdateSeconds,"1")
  private[this] val config : Config = ConfigFactory.parseProperties(akkaConfig)

  private[this] val kafkaManager : KafkaManager = new KafkaManager(config)

  private[this] val duration = FiniteDuration(10,SECONDS)
  private[this] val createTopicNameA = "km-unit-test-a"
  private[this] val createTopicNameB = "km-unit-test-b"
  private[this] val createLogkafkaHostname = "km-unit-test-logkafka-hostname"
  private[this] val createLogkafkaLogPath = "/km-unit-test-logkafka-logpath"
  private[this] val createLogkafkaTopic = "km-unit-test-logkafka-topic"
  private[this] var hlConsumer : Option[HighLevelConsumer] = None
  private[this] var hlConsumerThread : Option[Thread] = None
  private[this] val hlShutdown = new AtomicBoolean(false)
  private[this] var simpleProducer : Option[SimpleProducer] = None
  private[this] var simpleProducerThread : Option[Thread] = None

  override protected def beforeAll() : Unit = {
    super.beforeAll()
    Thread.sleep(2000)
    hlConsumer = Option(broker.getHighLevelConsumer)
    hlConsumerThread = Option(new Thread() {
      override def run(): Unit = {
        while(!hlShutdown.get()) {
          hlConsumer.map(_.read { ba => 
            Option(ba).map(asString).foreach( s => println(s"read message : $s"))
          })
          Thread.sleep(500)
        }
      }
    })
    hlConsumerThread.foreach(_.start())
    simpleProducer = Option(broker.getSimpleProducer)
    simpleProducerThread = Option(new Thread() {
      override def run(): Unit = {
        var count = 0
        while(!hlShutdown.get()) {
          simpleProducer.foreach { p =>
            p.send(s"simple message $count")
            count+=1
            Thread.sleep(500)
          }
        }
      }
    })
    simpleProducerThread.foreach(_.start())
    Thread.sleep(1000)
  }

  override protected def afterAll(): Unit = {
    Try(hlShutdown.set(true))
    Try(simpleProducerThread.foreach(_.interrupt()))
    Try(hlConsumerThread.foreach(_.interrupt()))
    Try(hlConsumer.foreach(_.close()))
    kafkaManager.shutdown()
    Try(broker.shutdown())
    super.afterAll()
  }

  private[this] def getTopicList() : TopicList = {
    val future = kafkaManager.getTopicList("dev")
    val result = Await.result(future,duration)
    result.toOption.get
  }

  test("add cluster") {
<<<<<<< HEAD
    val future = kafkaManager.addCluster("dev", "0.8.2.0", kafkaServerZkPath, jmxEnabled = false, displaySizeEnabled = false)
=======
    val future = kafkaManager.addCluster("dev","0.8.2.0",kafkaServerZkPath, jmxEnabled = false, filterConsumers = true)
>>>>>>> b0fb7f28
    val result = Await.result(future,duration)
    assert(result.isRight === true)
    Thread.sleep(2000)
  }

  test("create topic") {
    val futureA = kafkaManager.createTopic("dev",createTopicNameA,4,1)
    val resultA = Await.result(futureA,duration)
    val futureB = kafkaManager.createTopic("dev",createTopicNameB,4,1)
    val resultB = Await.result(futureB,duration)
    assert(resultA.isRight === true)
    assert(resultB.isRight === true)
    Thread.sleep(2000)
  }

  test("fail to create topic again") {
    val future = kafkaManager.createTopic("dev",createTopicNameA,4,1)
    val result = Await.result(future,duration)
    assert(result.isLeft === true)
    Thread.sleep(2000)
  }

  test("get topic list") {
    val future = kafkaManager.getTopicList("dev")
    val result = Await.result(future,duration)
    assert(result.isRight === true)
    assert(result.toOption.get.list.nonEmpty === true)
  }

  test("query request for invalid cluster") {
    val future = kafkaManager.getTopicList("blah")
    val result = Await.result(future,duration)
    assert(result.isLeft === true)
    assert(result.swap.toOption.get.msg.contains("blah") === true)
  }

  test("get broker list") {
    val future = kafkaManager.getBrokerList("dev")
    val result = Await.result(future,duration)
    assert(result.isRight === true)
    assert(result.toOption.nonEmpty === true)
  }

  test("get topic identity") {
    val future = kafkaManager.getTopicList("dev")
    val result = Await.result(future,duration)
    assert(result.isRight === true)
    assert(result.toOption.get.list.nonEmpty === true)
    result.toOption.get.list.foreach { topic =>
      val future2 = kafkaManager.getTopicIdentity("dev",topic)
      val result2 = Await.result(future2, duration)
      assert(result2.isRight === true)
    }
    //seeded topic should have offsets
    val future2 = kafkaManager.getTopicIdentity("dev",seededTopic)
    val result2 = Await.result(future2, duration)
    assert(result2.isRight === true)
    assert(result2.toOption.get.summedTopicOffsets > 0)
  }

  test("get cluster list") {
    val future = kafkaManager.getClusterList
    val result = Await.result(future,duration)
    assert(result.isRight === true)
    assert(result.toOption.get.active.nonEmpty === true)
  }

  test("get cluster view") {
    val future = kafkaManager.getClusterView("dev")
    val result = Await.result(future,duration)
    assert(result.isRight === true)
  }

  test("get cluster config") {
    val future = kafkaManager.getClusterConfig("dev")
    val result = Await.result(future,duration)
    assert(result.isRight === true)
  }
  
  test("get cluster context") {
    val future = kafkaManager.getClusterContext("dev")
    val result = Await.result(future,duration)
    assert(result.isRight === true, s"Failed : ${result}")
    assert(result.toOption.get.clusterFeatures.features(KMDeleteTopicFeature))
  }
  
  test("get consumer list passive mode") {
    val future = kafkaManager.getConsumerListExtended("dev")
    val result = Await.result(future,duration)
    assert(result.isRight === true, s"Failed : ${result}")
    assert(result.toOption.get.clusterContext.config.activeOffsetCacheEnabled === false, s"Failed : ${result}")
    assert(result.toOption.get.list.head._1 === hlConsumer.get.groupId, s"Failed : ${result}")
  }

  test("get consumer identity passive mode") {
    val future = kafkaManager.getConsumerIdentity("dev", hlConsumer.get.groupId)
    val result = Await.result(future,duration)
    assert(result.isRight === true, s"Failed : ${result}")
    assert(result.toOption.get.clusterContext.config.activeOffsetCacheEnabled === false, s"Failed : ${result}")
    assert(result.toOption.get.topicMap.head._1 === seededTopic, s"Failed : ${result}")
  }

  test("run preferred leader election") {
    val topicList = getTopicList()
    val future = kafkaManager.runPreferredLeaderElection("dev",topicList.list.toSet)
    val result = Await.result(future,duration)
    //TODO: this is a failure since there is nothing to do, need a better test
    assert(result.isLeft === true)
    Thread.sleep(3000)
  }

  test("get preferred leader election") {
    val future = kafkaManager.getPreferredLeaderElection("dev")
    val result = Await.result(future,duration)
    assert(result.isRight === true)
    println(result.toOption.get)
  }

  test("generate partition assignments") {
    val topicList = getTopicList()
    val future = kafkaManager.generatePartitionAssignments("dev",topicList.list.toSet,Seq(0))
    val result = Await.result(future,duration)
    assert(result.isRight === true)
  }

  test("run reassign partitions") {
    val topicList = getTopicList()
    val future = kafkaManager.runReassignPartitions("dev",topicList.list.toSet)
    val result = Await.result(future,duration)
    assert(result.isRight === true)
    Thread.sleep(3000)
  }

  test("get reassign partitions") {
    val future = kafkaManager.getReassignPartitions("dev")
    val result = Await.result(future,duration)
    assert(result.isRight === true)
  }

  test("add topic partitions") {
    val tiFuture= kafkaManager.getTopicIdentity("dev",createTopicNameA)
    val tiOrError = Await.result(tiFuture, duration)
    assert(tiOrError.isRight, "Failed to get topic identity!")
    val ti = tiOrError.toOption.get
    val future = kafkaManager.addTopicPartitions("dev",createTopicNameA,Seq(0),ti.partitions + 1,ti.readVersion)
    val result = Await.result(future,duration)
    assert(result.isRight === true)
    
    //check new partition num
    {
      val tiFuture= kafkaManager.getTopicIdentity("dev",createTopicNameA)
      val tiOrError = Await.result(tiFuture, duration)
      assert(tiOrError.isRight, "Failed to get topic identity!")
      val ti = tiOrError.toOption.get
      assert(ti.partitions === 5)
    }
  }

  test("add multiple topics partitions") {
    val tiFutureA = kafkaManager.getTopicIdentity("dev",createTopicNameA)
    val tiFutureB = kafkaManager.getTopicIdentity("dev",createTopicNameB)
    val tiOrErrorA = Await.result(tiFutureA,duration)
    val tiOrErrorB = Await.result(tiFutureB,duration)
    assert(tiOrErrorA.isRight, "Failed to get topic identity for topic A!")
    assert(tiOrErrorB.isRight, "Failed to get topic identity for topic B!")
    val tiA = tiOrErrorA.toOption.get
    val tiB = tiOrErrorB.toOption.get
    val newPartitionNum = tiA.partitions + 1
    val future = kafkaManager.addMultipleTopicsPartitions("dev",Seq(createTopicNameA, createTopicNameB),Seq(0),newPartitionNum,Map(createTopicNameA->tiA.readVersion,createTopicNameB->tiB.readVersion))
    val result = Await.result(future,duration)
    assert(result.isRight === true)

    {
      val tiFutureA = kafkaManager.getTopicIdentity("dev",createTopicNameA)
      val tiFutureB = kafkaManager.getTopicIdentity("dev",createTopicNameB)
      val tiOrErrorA = Await.result(tiFutureA,duration)
      val tiOrErrorB = Await.result(tiFutureB,duration)
      assert(tiOrErrorA.isRight, "Failed to get topic identity for topic A!")
      assert(tiOrErrorB.isRight, "Failed to get topic identity for topic B!")
      val tiA = tiOrErrorA.toOption.get
      val tiB = tiOrErrorB.toOption.get
      assert(tiA.partitions === newPartitionNum)
      assert(tiB.partitions === newPartitionNum)
    }
  }

  test("update topic config") {
    val tiFuture= kafkaManager.getTopicIdentity("dev",createTopicNameA)
    val tiOrError = Await.result(tiFuture, duration)
    assert(tiOrError.isRight, "Failed to get topic identity!")
    val ti = tiOrError.toOption.get
    val config = new Properties()
    config.put(kafka.manager.utils.zero82.LogConfig.RententionMsProp,"1800000")
    val configReadVersion = ti.configReadVersion
    val future = kafkaManager.updateTopicConfig("dev",createTopicNameA,config,configReadVersion)
    val result = Await.result(future,duration)
    assert(result.isRight === true)

    //check new topic config
    {
      val tiFuture= kafkaManager.getTopicIdentity("dev",createTopicNameA)
      val tiOrError = Await.result(tiFuture, duration)
      assert(tiOrError.isRight, "Failed to get topic identity!")
      val ti = tiOrError.toOption.get
      assert(ti.configReadVersion > configReadVersion)
      assert(ti.config.toMap.apply(kafka.manager.utils.zero82.LogConfig.RententionMsProp) === "1800000")
    }
  }

  test("delete topic") {
    val futureA = kafkaManager.deleteTopic("dev",createTopicNameA)
    val resultA = Await.result(futureA,duration)
    assert(resultA.isRight === true, resultA)
    val futureA2 = kafkaManager.getTopicList("dev")
    val resultA2 = Await.result(futureA2,duration)
    assert(resultA2.isRight === true, resultA2)
    assert(resultA2.toOption.get.deleteSet(createTopicNameA),"Topic not in delete set")

    val futureB = kafkaManager.deleteTopic("dev",createTopicNameB)
    val resultB = Await.result(futureB,duration)
    assert(resultB.isRight === true, resultB)
    val futureB2 = kafkaManager.getTopicList("dev")
    val resultB2 = Await.result(futureB2,duration)
    assert(resultB2.isRight === true, resultB2)
    assert(resultB2.toOption.get.deleteSet(createTopicNameB),"Topic not in delete set")
    Thread.sleep(2000)
  }

  test("fail to delete non-existent topic") {
    val future = kafkaManager.deleteTopic("dev","delete_me")
    val result = Await.result(future,duration)
    assert(result.isLeft === true)
  }

  test("update cluster zkhost") {
<<<<<<< HEAD
    val future = kafkaManager.updateCluster("dev", "0.8.2.0", testServer.getConnectString, jmxEnabled = false, displaySizeEnabled = false)
=======
    val future = kafkaManager.updateCluster("dev","0.8.2.0",testServer.getConnectString, jmxEnabled = false, filterConsumers = true)
>>>>>>> b0fb7f28
    val result = Await.result(future,duration)
    assert(result.isRight === true)

    val future2 = kafkaManager.getClusterList
    val result2 = Await.result(future2,duration)
    assert(result2.isRight === true)
    assert((result2.toOption.get.pending.nonEmpty === true) ||
           (result2.toOption.get.active.find(c => c.name == "dev").get.curatorConfig.zkConnect === testServer.getConnectString))
    Thread.sleep(3000)
  }

  test("disable cluster") {
    val future = kafkaManager.disableCluster("dev")
    val result = Await.result(future,duration)
    assert(result.isRight === true)

    val future2 = kafkaManager.getClusterList
    val result2 = Await.result(future2,duration)
    assert(result2.isRight === true)
    assert((result2.toOption.get.pending.nonEmpty === true) ||
           (result2.toOption.get.active.find(c => c.name == "dev").get.enabled === false))
    Thread.sleep(3000)
  }

  test("enable cluster") {
    val future = kafkaManager.enableCluster("dev")
    val result = Await.result(future,duration)
    assert(result.isRight === true)
    Thread.sleep(3000)
  }

  test("update cluster version") {
<<<<<<< HEAD
    val future = kafkaManager.updateCluster("dev", "0.8.1.1", testServer.getConnectString, jmxEnabled = false, displaySizeEnabled = false)
=======
    val future = kafkaManager.updateCluster("dev","0.8.1.1",testServer.getConnectString, jmxEnabled = false, filterConsumers = true)
>>>>>>> b0fb7f28
    val result = Await.result(future,duration)
    assert(result.isRight === true)

    val future2 = kafkaManager.getClusterList
    val result2 = Await.result(future2,duration)
    assert(result2.isRight === true)
    assert((result2.toOption.get.pending.nonEmpty === true) ||
           (result2.toOption.get.active.find(c => c.name == "dev").get.version === Kafka_0_8_1_1))
    Thread.sleep(5000)
  }

  test("delete topic not supported prior to 0.8.2.0") {
    val future = kafkaManager.deleteTopic("dev",createTopicNameA)
    val result = Await.result(future,duration)
    assert(result.isLeft === true, result)
    assert(result.swap.toOption.get.msg.contains("not supported"))
    Thread.sleep(2000)
  }

  test("update cluster logkafka enabled and activeOffsetCache enabled") {
    val future = kafkaManager.updateCluster("dev","0.8.2.0",testServer.getConnectString, jmxEnabled = false, filterConsumers = true, logkafkaEnabled = true, activeOffsetCacheEnabled = true)
    val result = Await.result(future,duration)
    assert(result.isRight === true)
    
    Thread.sleep(3000)

    val future2 = kafkaManager.getClusterList
    val result2 = Await.result(future2,duration)
    assert(result2.isRight === true)
    assert((result2.toOption.get.active.find(c => c.name == "dev").get.logkafkaEnabled === true) &&
      (result2.toOption.get.active.find(c => c.name == "dev").get.activeOffsetCacheEnabled === true))
    Thread.sleep(3000)
  }

  /*
  test("get consumer list active mode") {
    val future = kafkaManager.getConsumerListExtended("dev")
    val result = Await.result(future,duration)
    assert(result.isRight === true, s"Failed : ${result}")
    assert(result.toOption.get.clusterContext.config.activeOffsetCacheEnabled === false, s"Failed : ${result}")
    assert(result.toOption.get.list.head._1 === hlConsumer.get.groupId, s"Failed : ${result}")
  }

  test("get consumer identity active mode") {
    val future = kafkaManager.getConsumerIdentity("dev", hlConsumer.get.groupId)
    val result = Await.result(future,duration)
    assert(result.isRight === true, s"Failed : ${result}")
    assert(result.toOption.get.clusterContext.config.activeOffsetCacheEnabled === false, s"Failed : ${result}")
    assert(result.toOption.get.topicMap.head._1 === seededTopic, s"Failed : ${result}")
  }*/

  test("create logkafka") {
    val config = new Properties()
    config.put(kafka.manager.utils.logkafka82.LogConfig.TopicProp,createLogkafkaTopic)
    val future = kafkaManager.createLogkafka("dev",createLogkafkaHostname,createLogkafkaLogPath,config)
    val result = Await.result(future,duration)
    assert(result.isRight === true)
    Thread.sleep(2000)
  }

  test("get logkafka identity") {
    val future = kafkaManager.getLogkafkaHostnameList("dev")
    val result = Await.result(future,duration)
    assert(result.isRight === true)
    assert(result.toOption.get.list.nonEmpty === true)
    result.toOption.get.list.foreach { hostname =>
      val future2 = kafkaManager.getLogkafkaIdentity("dev",hostname)
      val result2 = Await.result(future2, duration)
      assert(result2.isRight === true)
    }
  }

  test("update logkafka config") {
    val liFuture= kafkaManager.getLogkafkaIdentity("dev",createLogkafkaHostname)
    val liOrError = Await.result(liFuture, duration)
    assert(liOrError.isRight, "Failed to get logkafka identity!")
    val li = liOrError.toOption.get
    val config = new Properties()
    config.put(kafka.manager.utils.logkafka82.LogConfig.TopicProp,createLogkafkaTopic)
    config.put(kafka.manager.utils.logkafka82.LogConfig.PartitionProp,"1")
    val future = kafkaManager.updateLogkafkaConfig("dev",createLogkafkaHostname,createLogkafkaLogPath,config)
    val result = Await.result(future,duration)
    assert(result.isRight === true)

    //check new logkafka config
    {
      val liFuture= kafkaManager.getLogkafkaIdentity("dev",createLogkafkaHostname)
      val liOrError = Await.result(liFuture, duration)
      assert(liOrError.isRight, "Failed to get logkafka identity!")
      val li = liOrError.toOption.get
      assert(li.identityMap.get(createLogkafkaLogPath).get._1.get.apply(kafka.manager.utils.logkafka82.LogConfig.PartitionProp) === "1")
    }
  }

  test("delete logkafka") {
    val future = kafkaManager.deleteLogkafka("dev",createLogkafkaHostname,createLogkafkaLogPath)
    val result = Await.result(future,duration)
    assert(result.isRight === true, result)
    val liFuture= kafkaManager.getLogkafkaIdentity("dev",createLogkafkaHostname)
    val liOrError = Await.result(liFuture, duration)
    assert(liOrError.isRight, "Failed to get logkafka identity!")
    val li = liOrError.toOption.get
    assert(li.identityMap.get(createLogkafkaLogPath) === None)
    Thread.sleep(2000)
  }

  test("delete cluster") {
    //first have to disable in order to delete
    {
      val future = kafkaManager.disableCluster("dev")
      val result = Await.result(future, duration)
      assert(result.isRight === true)
      Thread.sleep(3000)
    }

    val future = kafkaManager.deleteCluster("dev")
    val result = Await.result(future,duration)
    assert(result.isRight === true)
    Thread.sleep(3000)
    val future2 = kafkaManager.getClusterList
    val result2 = Await.result(future2,duration)
    assert(result2.isRight === true)
    assert(result2.toOption.get.pending.isEmpty === true)
    assert(result2.toOption.get.active.isEmpty === true)
  }
}<|MERGE_RESOLUTION|>--- conflicted
+++ resolved
@@ -96,11 +96,7 @@
   }
 
   test("add cluster") {
-<<<<<<< HEAD
-    val future = kafkaManager.addCluster("dev", "0.8.2.0", kafkaServerZkPath, jmxEnabled = false, displaySizeEnabled = false)
-=======
     val future = kafkaManager.addCluster("dev","0.8.2.0",kafkaServerZkPath, jmxEnabled = false, filterConsumers = true)
->>>>>>> b0fb7f28
     val result = Await.result(future,duration)
     assert(result.isRight === true)
     Thread.sleep(2000)
@@ -336,11 +332,7 @@
   }
 
   test("update cluster zkhost") {
-<<<<<<< HEAD
-    val future = kafkaManager.updateCluster("dev", "0.8.2.0", testServer.getConnectString, jmxEnabled = false, displaySizeEnabled = false)
-=======
     val future = kafkaManager.updateCluster("dev","0.8.2.0",testServer.getConnectString, jmxEnabled = false, filterConsumers = true)
->>>>>>> b0fb7f28
     val result = Await.result(future,duration)
     assert(result.isRight === true)
 
@@ -373,11 +365,7 @@
   }
 
   test("update cluster version") {
-<<<<<<< HEAD
-    val future = kafkaManager.updateCluster("dev", "0.8.1.1", testServer.getConnectString, jmxEnabled = false, displaySizeEnabled = false)
-=======
     val future = kafkaManager.updateCluster("dev","0.8.1.1",testServer.getConnectString, jmxEnabled = false, filterConsumers = true)
->>>>>>> b0fb7f28
     val result = Await.result(future,duration)
     assert(result.isRight === true)
 
